[package]
name = "neon"
version = "0.5.1"
authors = ["Dave Herman <david.herman@gmail.com>"]
description = "A safe abstraction layer for Node.js."
readme = "README.md"
homepage = "https://www.neon-bindings.com"
repository = "https://github.com/neon-bindings/neon"
license = "MIT/Apache-2.0"
exclude = ["neon.jpg"]
build = "build.rs"

[build-dependencies]
neon-build = { version = "=0.5.1", path = "crates/neon-build" }

[dev-dependencies]
lazy_static = "1.4.0"
rustversion = "0.1.4"
semver = "0.9"

[dependencies]
cslice = "0.2"
semver = "0.9.0"
<<<<<<< HEAD
neon-runtime = { version = "=0.4.2", path = "crates/neon-runtime" }
smallvec = { version = "1.4.2", optional = true }
=======
smallvec = "1.4.2"
neon-runtime = { version = "=0.5.1", path = "crates/neon-runtime" }
>>>>>>> e91a284c

[target.'cfg(target_os = "windows")'.dependencies]
winapi = { version = "0.3.9", features = ["minwindef", "libloaderapi", "ntdef"] }

[features]
default = ["legacy-runtime"]

# Enable static tests. These can be fragile because of variations in Rust compiler
# error message formatting from version to version, so they're disabled by default.
enable-static-tests = []

# Enable the EventHandler API of RFC 25.
event-handler-api = []

# Enable the default panic hook. Useful for debugging neon itself.
default-panic-hook = []

# Feature flag to enable the legacy V8/NAN runtime. For now, this feature is
# enabled by default.
legacy-runtime = ["neon-runtime/neon-sys", "neon-build/neon-sys"]

# Feature flag to enable the experimental N-API runtime. For now, this feature
# is disabled by default.
napi-runtime = ["neon-runtime/nodejs-sys", "smallvec"]

# Feature flag to disable external dependencies on docs build
docs-only = ["neon-runtime/docs-only"]

# Feature flag to enable the try_catch API of RFC 29.
try-catch-api = []

[package.metadata.docs.rs]
features = ["docs-only", "event-handler-api", "try-catch-api"]

[workspace]
members = [
    "crates/neon-build",
    "crates/neon-runtime",
    "crates/neon-sys",
    "test/static",
    "test/electron/native",
    "test/dynamic/native",
    "test/napi/native"
]<|MERGE_RESOLUTION|>--- conflicted
+++ resolved
@@ -21,13 +21,8 @@
 [dependencies]
 cslice = "0.2"
 semver = "0.9.0"
-<<<<<<< HEAD
-neon-runtime = { version = "=0.4.2", path = "crates/neon-runtime" }
-smallvec = { version = "1.4.2", optional = true }
-=======
 smallvec = "1.4.2"
 neon-runtime = { version = "=0.5.1", path = "crates/neon-runtime" }
->>>>>>> e91a284c
 
 [target.'cfg(target_os = "windows")'.dependencies]
 winapi = { version = "0.3.9", features = ["minwindef", "libloaderapi", "ntdef"] }
@@ -51,7 +46,7 @@
 
 # Feature flag to enable the experimental N-API runtime. For now, this feature
 # is disabled by default.
-napi-runtime = ["neon-runtime/nodejs-sys", "smallvec"]
+napi-runtime = ["neon-runtime/nodejs-sys"]
 
 # Feature flag to disable external dependencies on docs build
 docs-only = ["neon-runtime/docs-only"]
